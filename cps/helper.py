--- conflicted
+++ resolved
@@ -34,12 +34,8 @@
 from flask import send_from_directory, make_response, redirect, abort, url_for
 from flask_babel import gettext as _
 from flask_login import current_user
-<<<<<<< HEAD
-from sqlalchemy.sql.expression import true, false, and_, text, func
+from sqlalchemy.sql.expression import true, false, and_, or_, text, func
 from sqlalchemy.exc import InvalidRequestError, OperationalError
-=======
-from sqlalchemy.sql.expression import true, false, and_, or_, text, func
->>>>>>> 62ff6f7e
 from werkzeug.datastructures import Headers
 from werkzeug.security import generate_password_hash
 from markupsafe import escape
