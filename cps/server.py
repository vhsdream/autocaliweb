--- conflicted
+++ resolved
@@ -251,11 +251,7 @@
         finally:
             self.wsgiserver = None
 
-<<<<<<< HEAD
-        # prevent irritiating log of pending tasks message from asyncio
-=======
         # prevent irritating log of pending tasks message from asyncio
->>>>>>> 2760a781
         logger.get('asyncio').setLevel(logger.logging.CRITICAL)
 
         if not self.restart:
