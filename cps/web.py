--- conflicted
+++ resolved
@@ -810,13 +810,7 @@
 
 @app.route("/reconnect")
 def reconnect():
-<<<<<<< HEAD
-    db.session.close()
-    db.engine.dispose()
-    db.setup_db(config)
-=======
     db.reconnect_db(config)
->>>>>>> 9ec3ddd4
     return json.dumps({})
 
 @web.route("/search", methods=["GET"])
