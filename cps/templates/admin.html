--- conflicted
+++ resolved
@@ -158,9 +158,8 @@
 
   <div class="row form-group">
     <h2>{{_('Administration')}}</h2>
-<<<<<<< HEAD
-    <div class="btn btn-default"><a id="debug" href="{{url_for('admin.download_debug')}}">{{_('Download Debug Package')}}</a></div>
-    <div class="btn btn-default"><a id="logfile" href="{{url_for('admin.view_logfile')}}">{{_('View Logs')}}</a></div>
+    <a class="btn btn-default" id="debug" href="{{url_for('admin.download_debug')}}">{{_('Download Debug Package')}}</a>
+    <a class="btn btn-default" id="logfile" href="{{url_for('admin.view_logfile')}}">{{_('View Logs')}}</a>
   </div>
   <div class="row form-group">
     <div class="btn btn-default" id="restart_database" data-toggle="modal" data-target="#StatusDialog">{{_('Reconnect Calibre Database')}}</div>
@@ -169,15 +168,6 @@
   <div class="row form-group">
     <div class="btn btn-default" id="admin_restart" data-toggle="modal" data-target="#RestartDialog">{{_('Restart')}}</div>
     <div class="btn btn-default" id="admin_stop" data-toggle="modal" data-target="#ShutdownDialog">{{_('Shutdown')}}</div>
-=======
-      <a class="btn btn-default" id="debug" href="{{url_for('admin.download_debug')}}">{{_('Download Debug Package')}}</a>
-      <a class="btn btn-default" id="logfile" href="{{url_for('admin.view_logfile')}}">{{_('View Logs')}}</a>
-    </div>
-    <div class="row form-group">
-      <div class="btn btn-default" id="restart_database" data-toggle="modal" data-target="#StatusDialog">{{_('Reconnect Calibre Database')}}</div>
-      <div class="btn btn-default" id="admin_restart" data-toggle="modal" data-target="#RestartDialog">{{_('Restart')}}</div>
-      <div class="btn btn-default" id="admin_stop" data-toggle="modal" data-target="#ShutdownDialog">{{_('Shutdown')}}</div>
->>>>>>> 8dc1e9bf
   </div>
 
   <div class="row">
