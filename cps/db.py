--- conflicted
+++ resolved
@@ -293,12 +293,7 @@
     engine = create_engine('sqlite:///'+ dbpath, echo=False, isolation_level="SERIALIZABLE")
     try:
         conn = engine.connect()
-<<<<<<< HEAD
-    except:
-=======
-
     except Exception as e:
->>>>>>> fc10f55b
         content = ub.session.query(ub.Settings).first()
         content.config_calibre_dir = None
         content.db_configured = False
